--- conflicted
+++ resolved
@@ -3,15 +3,7 @@
 import org.scalatest.{ FunSuiteLike, FunSuite, BeforeAndAfter }
 import org.scalatest.mock.MockitoSugar
 
-<<<<<<< HEAD
-/**
-  * @author Tobi Knaup
-  */
-
 trait MarathonSpec extends FunSuiteLike
-=======
-abstract class MarathonSpec extends FunSuite
->>>>>>> b886a05d
     with BeforeAndAfter with MockitoSugar with MarathonTestHelper {
 
 }